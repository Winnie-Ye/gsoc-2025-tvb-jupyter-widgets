{
 "cells": [
  {
   "cell_type": "markdown",
   "id": "10c2953f-29a8-4767-8a86-3306d3ecdc65",
   "metadata": {},
   "source": [
    "## TVB ShowCase Phase: Plane interactive"
   ]
  },
  {
   "cell_type": "code",
   "execution_count": null,
   "id": "8b03f797-0f0f-4b39-a7c8-f883145dc631",
   "metadata": {},
   "outputs": [],
   "source": [
    "%pip install --quiet --upgrade pip\n",
    "%pip install --quiet -e ..\n",
    "%pip install tvb-data"
   ]
  },
  {
   "cell_type": "code",
   "execution_count": null,
   "id": "04bc2ecb-fc03-44b8-b009-cb42ac5c7d4c",
   "metadata": {},
   "outputs": [],
   "source": [
    "%matplotlib inline"
   ]
  },
  {
   "cell_type": "markdown",
   "id": "2675a8ee-a443-4b40-b383-a0db0dc4a976",
   "metadata": {},
   "source": [
    "---"
   ]
  },
  {
   "cell_type": "markdown",
   "id": "9e4b9282-9776-4b05-83f8-817f6a6d567b",
   "metadata": {},
   "source": [
    "### Choose model and start the Phase Plane GUI"
   ]
  },
  {
   "cell_type": "code",
   "execution_count": null,
   "id": "acd78ac4-2703-444f-bb6c-1d7080b6552d",
   "metadata": {},
   "outputs": [],
   "source": [
    "from tvbwidgets.api import PhasePlaneWidget\n",
    "from tvb.simulator.lab import *\n",
    "w = PhasePlaneWidget(model=models.Generic2dOscillator(),\n",
    "                     integrator=integrators.HeunDeterministic())"
   ]
  },
  {
   "cell_type": "code",
   "execution_count": null,
   "id": "c7b13003-65ce-4365-a2e6-d9cdc135b48d",
   "metadata": {},
   "outputs": [],
   "source": [
    "from IPython.core.display_functions import display\n",
    "display(w.get_widget())"
   ]
  },
  {
   "cell_type": "code",
   "execution_count": null,
   "id": "0f5fa273-085c-4853-8a65-504e31d0a407",
   "metadata": {},
   "outputs": [],
   "source": []
  }
 ],
 "metadata": {
  "kernelspec": {
   "display_name": "Python 3 (ipykernel)",
   "language": "python",
   "name": "python3"
  },
  "language_info": {
   "codemirror_mode": {
    "name": "ipython",
    "version": 3
   },
   "file_extension": ".py",
   "mimetype": "text/x-python",
   "name": "python",
   "nbconvert_exporter": "python",
   "pygments_lexer": "ipython3",
<<<<<<< HEAD
   "version": "3.10.2"
=======
   "version": "3.8.13"
>>>>>>> c2aaaee7
  }
 },
 "nbformat": 4,
 "nbformat_minor": 5
}<|MERGE_RESOLUTION|>--- conflicted
+++ resolved
@@ -95,11 +95,7 @@
    "name": "python",
    "nbconvert_exporter": "python",
    "pygments_lexer": "ipython3",
-<<<<<<< HEAD
-   "version": "3.10.2"
-=======
    "version": "3.8.13"
->>>>>>> c2aaaee7
   }
  },
  "nbformat": 4,
